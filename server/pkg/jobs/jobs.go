--- conflicted
+++ resolved
@@ -11,12 +11,8 @@
 
 	"github.com/Fantasy-Programming/nuts/server/internal/repository"
 	"github.com/Fantasy-Programming/nuts/server/internal/repository/dto"
-<<<<<<< HEAD
+	"github.com/Fantasy-Programming/nuts/server/internal/utils/encrypt"
 	"github.com/Fantasy-Programming/nuts/server/internal/utils/types"
-=======
-	"github.com/Fantasy-Programming/nuts/server/internal/utility/encrypt"
-	"github.com/Fantasy-Programming/nuts/server/internal/utility/types"
->>>>>>> 7a163f30
 	"github.com/Fantasy-Programming/nuts/server/pkg/finance"
 	"github.com/google/uuid"
 	"github.com/jackc/pgx/v5"
@@ -75,7 +71,7 @@
 type BankSyncWorkerDeps struct {
 	DB             *pgxpool.Pool
 	Queries        *repository.Queries
-	encrypt        encrypt.Encrypter
+	encrypt        *encrypt.Encrypter
 	FinanceManager *finance.ProviderManager
 	Logger         *zerolog.Logger
 }
@@ -203,19 +199,12 @@
 		} else {
 			// Account doesn't exist, prepare for creation
 			accountsToCreate = append(accountsToCreate, repository.BatchCreateAccountParams{
-<<<<<<< HEAD
 				Name:    account.Name,
 				Balance: newBalance,
 				Type:    account.Type,
-				Color:   "red",
 				Meta: dto.AccountMeta{
 					InstitutionName: *connection.InstitutionName,
 				},
-=======
-				Name:              account.Name,
-				Balance:           newBalance,
-				Type:              account.Type,
->>>>>>> 7a163f30
 				Currency:          account.Currency,
 				ProviderName:      &connection.ProviderName,
 				ProviderAccountID: &account.ProviderAccountID,
@@ -336,12 +325,8 @@
 			OriginalAmount:        amount,
 			Type:                  transaction.Type,
 			AccountID:             account.ID,
-<<<<<<< HEAD
-			CategoryID:            categoryID,
+			CategoryID:            &categoryID,
 			TransactionCurrency:   transaction.Currency,
-=======
-			CategoryID:            &categoryID,
->>>>>>> 7a163f30
 			TransactionDatetime:   pgtype.Timestamptz{Valid: true, Time: transaction.Date},
 			Description:           &transaction.Description,
 			ProviderTransactionID: &transaction.ProviderTransactionID,
