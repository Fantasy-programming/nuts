--- conflicted
+++ resolved
@@ -10,11 +10,8 @@
 	Storage
 	Cache
 	Integrations
-<<<<<<< HEAD
 	SMTP
-=======
 	LLM llm.Config
->>>>>>> 1c466c4a
 }
 
 func New() *Config {
@@ -26,10 +23,7 @@
 		Cache:        NewCache(),
 		DB:           DataStore(),
 		Integrations: INTEGRATIONS(),
-<<<<<<< HEAD
 		SMTP:         NewSMTP(),
-=======
 		LLM:          llm.NewConfig(),
->>>>>>> 1c466c4a
 	}
 }