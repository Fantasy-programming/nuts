--- conflicted
+++ resolved
@@ -20,7 +20,6 @@
 user_base_currency AS (
     SELECT COALESCE((SELECT currency FROM preferences WHERE user_id = $3 LIMIT 1), 'USD') AS base_currency
 ),
-<<<<<<< HEAD
 -- =================================================================
 -- Step 2: Unify all raw transaction "movements" into a single stream.
 -- =================================================================
@@ -33,28 +32,6 @@
     UNION ALL
     SELECT t.destination_account_id AS account_id, t.transaction_datetime, t.amount, t.transaction_currency FROM transactions t
     WHERE t.created_by = $3 AND t.deleted_at IS NULL AND t.type = 'transfer' AND t.destination_account_id IS NOT NULL
-=======
-
-account_info AS (
-    SELECT
-        id AS account_id,
-        name,
-        type,
-        balance AS db_balance,
-        currency,
-        meta,
-        created_by,
-        created_at,
-        updated_at,
-        deleted_at,
-        is_external,
-        provider_account_id,
-        provider_name
-    FROM accounts
-    WHERE accounts.created_by = $3
-    AND created_at <= (SELECT end_date FROM period)
-    AND deleted_at IS NULL
->>>>>>> 7a163f30
 ),
 -- =================================================================
 -- Step 3: Convert all movements to the user's base currency, ensuring one rate per transaction.
@@ -91,20 +68,8 @@
 -- =================================================================
 accounts_with_anchor_balance AS (
     SELECT
-<<<<<<< HEAD
         a.id AS account_id,
-        a.name, a.type, a.color, a.meta, a.is_external, a.created_at, a.updated_at,
-=======
-        ai.account_id,
-        ai.name,
-        ai.type,
-        ib.calculated_end_balance AS balance,
-        ai.currency,
-        ai.meta,
-        ai.updated_at,
-        ai.is_external,
-        -- Calculate trend percentage
->>>>>>> 7a163f30
+        a.name, a.type,  a.meta, a.is_external, a.created_at, a.updated_at,
         CASE
             WHEN a.is_external THEN (a.balance * COALESCE(er.rate, 1.0))::DECIMAL
             ELSE COALESCE((SELECT SUM(tc.converted_amount) FROM transactions_converted tc WHERE tc.account_id = a.id), 0)
@@ -180,13 +145,11 @@
 -- Final Step: Combine all data for the final output.
 -- =================================================================
 SELECT
-<<<<<<< HEAD
     a.account_id AS id,
     a.name,
     a.type,
     (CASE WHEN a.type IN ('credit', 'loan') THEN agg.end_balance * -1 ELSE agg.end_balance END)::DECIMAL AS balance,
     (SELECT base_currency FROM user_base_currency) AS currency,
-    a.color,
     a.meta,
     a.updated_at,
     a.is_external,
@@ -210,21 +173,6 @@
 -- We still only want to show accounts that actually existed during the period.
 WHERE a.created_at <= (SELECT end_date FROM period)
 ORDER BY a.name;
-=======
-    at.account_id as id,
-    at.name,
-    at.type,
-    at.balance::DECIMAL as balance,
-    at.currency,
-    at.meta,
-    at.updated_at,
-    at.trend::DECIMAL as trend,
-    COALESCE(agg.timeseries, '[]'::JSONB)::JSONB AS balance_timeseries,
-    at.is_external
-FROM account_trend at
-LEFT JOIN aggregated_series agg ON at.account_id = agg.account_id
-ORDER BY at.name
->>>>>>> 7a163f30
 `
 
 type AccountWithTrend struct {
@@ -233,12 +181,7 @@
 	Type              repository.ACCOUNTTYPE `json:"type"`
 	Balance           pgtype.Numeric         `json:"balance"`
 	Currency          string                 `json:"currency"`
-<<<<<<< HEAD
-	Color             repository.COLORENUM   `json:"color"`
 	Meta              dto.AccountMeta        `json:"meta"`
-=======
-	Meta              []byte                 `json:"meta"`
->>>>>>> 7a163f30
 	UpdatedAt         time.Time              `json:"updated_at"`
 	Trend             pgtype.Numeric         `json:"trend"`
 	BalanceTimeseries []BalancePoint         `json:"balance_timeseries"`
