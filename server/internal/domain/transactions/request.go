--- conflicted
+++ resolved
@@ -93,14 +93,11 @@
 	TransactionDatetime *time.Time `json:"transaction_datetime,omitempty"`
 }
 
-<<<<<<< HEAD
 type BulkCreateTransactionsRequest struct {
 	AccountID    string                     `json:"account_id" validate:"required"`
 	Transactions []CreateTransactionRequest `json:"transactions" validate:"required,min=1"`
 }
 
-// location, note, medium -> details
-=======
 type TransfertParams struct {
 	Amount               decimal.Decimal
 	Type                 string
@@ -181,5 +178,4 @@
 	Date         string                `json:"date"`  // e.g., "October 19 2029 - 2"
 	Total        float64               `json:"total"` // e.g., "$700.00"
 	Transactions []EnhancedTransaction `json:"transactions"`
-}
->>>>>>> 14a5008e
+}