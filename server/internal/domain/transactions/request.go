package transactions

import (
	"time"

	"github.com/Fantasy-Programming/nuts/server/internal/repository"
	"github.com/Fantasy-Programming/nuts/server/internal/repository/dto"
	"github.com/google/uuid"
	"github.com/shopspring/decimal"
)

type ListTransactionsParams struct {
<<<<<<< HEAD
	UserID     uuid.UUID
	Page       int
	Limit      int
	Search     *string
	Type       *string
	AccountID  *uuid.UUID
	CategoryID *uuid.UUID
	Currency   *string
	StartDate  *time.Time
	EndDate    *time.Time
	MinAmount  *float64
	MaxAmount  *float64
	Tags       []string
	IsExternal *bool
=======
	UserID        uuid.UUID
	Page          int
	Limit         int
	Search        *string
	Type          *string
	AccountID     *uuid.UUID
	CategoryID    *uuid.UUID
	Currency      *string
	StartDate     *time.Time
	EndDate       *time.Time
	MinAmount     *float64
	MaxAmount     *float64
	Tags          []string
	IsExternal    *bool
	IsRecurring   *bool
	IsPending     *bool
>>>>>>> 8411f0d3
}

// Pagination represents the metadata for a paginated response.
type Pagination struct {
	TotalItems int `json:"total_items"`
	TotalPages int `json:"total_pages"`
	Page       int `json:"page"`
	Limit      int `json:"limit"`
}

// PaginatedTransactionsResponse is a generic wrapper for paginated data.
// The Data field can hold either a flat list of transactions or a grouped list.
type PaginatedTransactionsResponse struct {
	Data       any        `json:"data"`
	Pagination Pagination `json:"pagination"`
}

type CreateTransactionRequest struct {
	TransactionDatetime time.Time   `json:"transaction_datetime"`
	Description         *string     `json:"description"`
	Type                string      `json:"type"`
	AccountID           string      `json:"account_id"`
	TransactionCurrency *string     `json:"transaction_currency"`
	CategoryID          string      `json:"category_id"`
	Details             dto.Details `json:"details"`
	Amount              float64     `json:"amount"`
	
	// Optional recurring fields
	IsRecurring       *bool           `json:"is_recurring,omitempty"`
	RecurringConfig   *RecurringConfig `json:"recurring_config,omitempty"`
}

// RecurringConfig holds the recurring transaction configuration
type RecurringConfig struct {
	Frequency         string         `json:"frequency" validate:"required,oneof=daily weekly biweekly monthly yearly custom"`
	FrequencyInterval int            `json:"frequency_interval" validate:"min=1,max=999"`
	FrequencyData     *FrequencyData `json:"frequency_data,omitempty"`
	StartDate         time.Time      `json:"start_date" validate:"required"`
	EndDate           *time.Time     `json:"end_date,omitempty"`
	AutoPost          bool           `json:"auto_post"`
	MaxOccurrences    *int           `json:"max_occurrences,omitempty" validate:"omitempty,min=1"`
	TemplateName      *string        `json:"template_name,omitempty"`
	Tags              *Tags          `json:"tags,omitempty"`
}

type CreateTransfertRequest struct {
	TransactionDatetime  time.Time   `json:"transaction_datetime"`
	Description          *string     `json:"description"`
	Type                 string      `json:"type"`
	AccountID            string      `json:"account_id"`
	DestinationAccountID string      `json:"destination_account_id"`
	TransactionCurrency  *string     `json:"transaction_currency"`
	CategoryID           string      `json:"category_id"`
	Details              dto.Details `json:"details"`
	Amount               float64     `json:"amount"`
}

type UpdateTransactionRequest struct {
	Amount              *float64     `json:"amount,omitempty"`
	Type                *string      `json:"type,omitempty"`
	AccountID           *string      `json:"account_id,omitempty"`
	CategoryID          *string      `json:"category_id,omitempty"`
	Description         *string      `json:"description,omitempty"`
	TransactionDatetime *time.Time   `json:"transaction_datetime"`
	Details             *dto.Details `json:"details"`
	TransactionCurrency *string      `json:"transaction_currency"`
	OriginalAmount      *float64     `json:"original_amount"`
	
	// Optional recurring fields for converting to/from recurring
	IsRecurring       *bool           `json:"is_recurring,omitempty"`
	RecurringConfig   *RecurringConfig `json:"recurring_config,omitempty"`
}

// Bulk operation request types
type BulkDeleteTransactionsRequest struct {
	TransactionIDs []string `json:"transaction_ids" validate:"required,min=1"`
}

type BulkUpdateCategoriesRequest struct {
	TransactionIDs []string `json:"transaction_ids" validate:"required,min=1"`
	CategoryID     string   `json:"category_id" validate:"required"`
}

type BulkUpdateManualTransactionsRequest struct {
	TransactionIDs      []string   `json:"transaction_ids" validate:"required,min=1"`
	CategoryID          *string    `json:"category_id,omitempty"`
	AccountID           *string    `json:"account_id,omitempty"`
	TransactionDatetime *time.Time `json:"transaction_datetime,omitempty"`
}

type BulkCreateTransactionsRequest struct {
	AccountID    string                     `json:"account_id" validate:"required"`
	Transactions []CreateTransactionRequest `json:"transactions" validate:"required,min=1"`
}

type TransfertParams struct {
	Amount               decimal.Decimal
	Type                 string
	AccountID            uuid.UUID
	DestinationAccountID uuid.UUID
	CategoryID           uuid.UUID
	Description          *string
	TransactionCurrency  string
	OriginalAmount       decimal.Decimal
	TransactionDatetime  time.Time
	Details              dto.Details
	UserID               uuid.UUID
}

type BulkUpdateManualTransactionsParams struct {
	Ids                 []uuid.UUID
	CategoryID          *uuid.UUID
	AccountID           *uuid.UUID
	TransactionDatetime *time.Time
	UserID              uuid.UUID
}

// location, note, medium -> details

type CreateTransactionSplit struct {
	CategoryID  string           `json:"category_id" validate:"required,uuid"`
	Amount      decimal.Decimal  `json:"amount" validate:"required,gt=0"`
	Description *string          `json:"description,omitempty"`
	Percentage  *decimal.Decimal `json:"percentage,omitempty"`
}

type CreateMerchantRequest struct {
	Name     string   `json:"name" validate:"required,min=1,max=255"`
	Category *string  `json:"category,omitempty"`
	Website  *string  `json:"website,omitempty" validate:"omitempty,url"`
	Phone    *string  `json:"phone,omitempty"`
	Address  *Details `json:"address,omitempty"`
	LogoURL  *string  `json:"logo_url,omitempty" validate:"omitempty,url"`
}

type CreateTagRequest struct {
	Name  string  `json:"name" validate:"required,min=1,max=100"`
	Color *string `json:"color,omitempty" validate:"omitempty,hexcolor"`
	Icon  *string `json:"icon,omitempty"`
}

type UploadAttachmentRequest struct {
	TransactionID string `json:"transaction_id" validate:"required,uuid"`
	Filename      string `json:"filename" validate:"required"`
	FileSize      int64  `json:"file_size" validate:"required,gt=0"`
	MimeType      string `json:"mime_type" validate:"required"`
}

// Response structs for API
type TransactionResponse struct {
	*Transaction
	Currency *Currency `json:"currency,omitempty"`
}

type AttachmentUploadResponse struct {
	AttachmentID uuid.UUID `json:"attachment_id"`
	UploadURL    string    `json:"upload_url"` // Presigned URL for upload
	ExpiresAt    time.Time `json:"expires_at"`
}

type AttachmentDownloadResponse struct {
	DownloadURL string    `json:"download_url"`
	ExpiresAt   time.Time `json:"expires_at"`
}

type EnhancedTransaction struct {
	repository.ListTransactionsRow
	DestinationAccount *repository.GetAccountsRow `json:"destination_account,omitempty"`
}

type Group struct {
	ID           string                `json:"id"`
	Date         string                `json:"date"`  // e.g., "October 19 2029 - 2"
	Total        float64               `json:"total"` // e.g., "$700.00"
	Transactions []EnhancedTransaction `json:"transactions"`
}<|MERGE_RESOLUTION|>--- conflicted
+++ resolved
@@ -10,39 +10,22 @@
 )
 
 type ListTransactionsParams struct {
-<<<<<<< HEAD
-	UserID     uuid.UUID
-	Page       int
-	Limit      int
-	Search     *string
-	Type       *string
-	AccountID  *uuid.UUID
-	CategoryID *uuid.UUID
-	Currency   *string
-	StartDate  *time.Time
-	EndDate    *time.Time
-	MinAmount  *float64
-	MaxAmount  *float64
-	Tags       []string
-	IsExternal *bool
-=======
-	UserID        uuid.UUID
-	Page          int
-	Limit         int
-	Search        *string
-	Type          *string
-	AccountID     *uuid.UUID
-	CategoryID    *uuid.UUID
-	Currency      *string
-	StartDate     *time.Time
-	EndDate       *time.Time
-	MinAmount     *float64
-	MaxAmount     *float64
-	Tags          []string
-	IsExternal    *bool
-	IsRecurring   *bool
-	IsPending     *bool
->>>>>>> 8411f0d3
+	UserID      uuid.UUID
+	Page        int
+	Limit       int
+	Search      *string
+	Type        *string
+	AccountID   *uuid.UUID
+	CategoryID  *uuid.UUID
+	Currency    *string
+	StartDate   *time.Time
+	EndDate     *time.Time
+	MinAmount   *float64
+	MaxAmount   *float64
+	Tags        []string
+	IsExternal  *bool
+	IsRecurring *bool
+	IsPending   *bool
 }
 
 // Pagination represents the metadata for a paginated response.
@@ -69,10 +52,10 @@
 	CategoryID          string      `json:"category_id"`
 	Details             dto.Details `json:"details"`
 	Amount              float64     `json:"amount"`
-	
+
 	// Optional recurring fields
-	IsRecurring       *bool           `json:"is_recurring,omitempty"`
-	RecurringConfig   *RecurringConfig `json:"recurring_config,omitempty"`
+	IsRecurring     *bool            `json:"is_recurring,omitempty"`
+	RecurringConfig *RecurringConfig `json:"recurring_config,omitempty"`
 }
 
 // RecurringConfig holds the recurring transaction configuration
@@ -110,10 +93,10 @@
 	Details             *dto.Details `json:"details"`
 	TransactionCurrency *string      `json:"transaction_currency"`
 	OriginalAmount      *float64     `json:"original_amount"`
-	
+
 	// Optional recurring fields for converting to/from recurring
-	IsRecurring       *bool           `json:"is_recurring,omitempty"`
-	RecurringConfig   *RecurringConfig `json:"recurring_config,omitempty"`
+	IsRecurring     *bool            `json:"is_recurring,omitempty"`
+	RecurringConfig *RecurringConfig `json:"recurring_config,omitempty"`
 }
 
 // Bulk operation request types
