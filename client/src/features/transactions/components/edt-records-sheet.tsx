--- conflicted
+++ resolved
@@ -54,11 +54,8 @@
   transactionId,
 }: EditTransactionSheetProps) {
   const [transactionNature, setTransactionNature] = useState<"expense" | "income">("expense");
-<<<<<<< HEAD
   const [showCreateRuleDialog, setShowCreateRuleDialog] = useState(false);
-=======
   const [recurringType, setRecurringType] = useState<string>("one-time");
->>>>>>> 8411f0d3
   const queryClient = useQueryClient();
 
   const {
@@ -391,7 +388,6 @@
                 )}
               />
 
-<<<<<<< HEAD
               {/* Create Rule Section */}
               <div className="mt-6 p-4 border rounded-lg bg-muted/20">
                 <div className="flex items-center justify-between mb-2">
@@ -414,7 +410,6 @@
                   Create Rule from Transaction
                 </Button>
               </div>
-=======
               {/* Recurring Transaction Option - Only show for non-synced transactions */}
               {!isSyncedTransaction && (
                 <div className="space-y-2">
@@ -431,27 +426,28 @@
                   />
                 </div>
               )}
->>>>>>> 8411f0d3
-            </TooltipProvider>
-          </form>
-        </Form>
+            </TooltipProvider >
+          </form >
+        </Form >
 
         {/* Create Rule Dialog */}
-        {transaction && (
-          <CreateEditRuleDialog
-            open={showCreateRuleDialog}
-            onOpenChange={setShowCreateRuleDialog}
-            rule={null}
-            prefillData={{
-              description: transaction.description,
-              amount: transaction.amount,
-              account_id: transaction.account_id?.toString(),
-              category_id: transaction.category_id || undefined,
-            }}
-          />
-        )}
-      </SheetContent>
-    </Sheet>
+        {
+          transaction && (
+            <CreateEditRuleDialog
+              open={showCreateRuleDialog}
+              onOpenChange={setShowCreateRuleDialog}
+              rule={null}
+              prefillData={{
+                description: transaction.description,
+                amount: transaction.amount,
+                account_id: transaction.account_id?.toString(),
+                category_id: transaction.category_id || undefined,
+              }}
+            />
+          )
+        }
+      </SheetContent >
+    </Sheet >
   )
 }
 
