import { TableRecordSchema } from "@/features/transactions/services/transaction.types";
import { ColumnDef } from "@tanstack/react-table";
import { Checkbox } from "@/core/components/ui/checkbox";
import { Avatar, AvatarFallback } from "@/core/components/ui/avatar";
import { Badge } from "@/core/components/ui/badge";
import { renderIcon } from "@/core/components/icon-picker/index.helper";
import { memo, useState } from "react";
import { Link } from "@tanstack/react-router";
<<<<<<< HEAD
import { Popover, PopoverContent, PopoverTrigger } from "@/core/components/ui/popover";
import { SearchableSelect, SearchableSelectOption } from "@/core/components/ui/search-select";
import { useMutation, useQuery, useQueryClient } from "@tanstack/react-query";
import { categoryService } from "@/features/categories/services/category";
import { bulkUpdateCategories } from "../services/transaction";
import { toast } from "sonner";
import { useMemo } from "react";
=======
import { getTransactionStatus, getTransactionStyles } from "../utils/transaction-status";
>>>>>>> 8411f0d3

type TransactionRowData = TableRecordSchema & {
  groupId?: string;
  groupDate?: Date;
  groupTotal?: number;
};

interface ActionColumnHandlers {
  onEdit: (transactionId: TableRecordSchema) => void;
}

// Memoized components to prevent unnecessary re-renders
const TransactionCell = memo(({
  transaction,
  onEdit
}: {
  transaction: TableRecordSchema;
  onEdit: (transaction: TableRecordSchema) => void;
}) => {
  const status = getTransactionStatus(transaction);
  const styles = getTransactionStyles(transaction);
  
  return (
    <div className={`flex items-center space-x-3 ${styles.containerClass}`}>
      <Avatar className="h-8 w-8">
        <AvatarFallback className="bg-[#595959] text-background">
          {transaction.account.name.slice(0, 2).toUpperCase()}
        </AvatarFallback>
      </Avatar>
      <div className="flex flex-col gap-0.5">
        <div className="flex items-center gap-2">
          <button
            onClick={() => { onEdit(transaction) }}
            className={`text-left hover:underline font-medium ${styles.textClass}`}
          >
            {transaction.description}
          </button>
          {status.statusLabel && (
            <Badge variant={status.badgeVariant} className="text-xs">
              {status.statusLabel}
            </Badge>
          )}
        </div>
        <Link
          to="/dashboard/accounts/$id"
          params={{ id: transaction.account.id }}
          className={`text-xs hover:underline ${styles.textClass || "text-muted-foreground"}`}
        >
          {transaction.account.name}
        </Link>
        {transaction.template_name && (
          <span className="text-xs text-muted-foreground">
            Template: {transaction.template_name}
          </span>
        )}
      </div>
    </div>
  );
});

const CategoryCell = memo(({ transaction }: { transaction: TableRecordSchema }) => {
  const [isOpen, setIsOpen] = useState(false);
  const queryClient = useQueryClient();

  const { data: categories } = useQuery({
    queryKey: ["categories"],
    queryFn: categoryService.getCategories,
    gcTime: 1000 * 60 * 5,
    staleTime: 1000 * 60 * 2,
    refetchOnMount: false,
    retry: 1,
  });

  const updateCategoryMutation = useMutation({
    mutationFn: async (categoryId: string) => {
      await bulkUpdateCategories([transaction.id], categoryId);
    },
    onSuccess: () => {
      toast.success("Category updated successfully!");
      queryClient.invalidateQueries({ queryKey: ["transactions"] });
      setIsOpen(false);
    },
    onError: (error: Error) => {
      toast.error(error.message || "Failed to update category.");
    },
  });

  const categoriesOptions: SearchableSelectOption[] = useMemo(() => {
    if (!categories) return [];
    return categories.map(category => ({
      value: category.id,
      label: category.name,
      keywords: [category.name],
      icon: renderIcon(category.icon || "")
    }));
  }, [categories]);

  const handleCategoryChange = (categoryId: string) => {
    if (categoryId && categoryId !== transaction.category?.id) {
      updateCategoryMutation.mutate(categoryId);
    }
  };

  return (
    <Popover open={isOpen} onOpenChange={setIsOpen}>
      <PopoverTrigger asChild>
        <Badge 
          variant="outline" 
          className="rounded-full text-md px-2 py-1 [&>svg]:size-4 cursor-pointer hover:bg-accent hover:text-accent-foreground transition-colors"
        >
          {renderIcon(transaction.category?.icon || "")} {transaction.category?.name || "No category"}
        </Badge>
      </PopoverTrigger>
      <PopoverContent className="w-80" align="start">
        <div className="space-y-2">
          <p className="text-sm font-medium">Change category</p>
          <SearchableSelect
            options={categoriesOptions}
            value={transaction.category?.id || ""}
            onChange={handleCategoryChange}
            placeholder="Select category..."
            searchPlaceholder="Search categories..."
            isLoading={updateCategoryMutation.isPending}
            disabled={updateCategoryMutation.isPending}
          />
        </div>
      </PopoverContent>
    </Popover>
  );
});

const AmountCell = memo(({ amount }: { amount: number }) => {
  const formatted = new Intl.NumberFormat("en-US", {
    style: "currency",
    currency: "USD",
  }).format(amount);
  return <div className="font-medium text-right pr-4">{formatted}</div>;
});

export const getRecordsTableColumns = ({
  onEdit,
}: ActionColumnHandlers): ColumnDef<TransactionRowData>[] => [
    {
      id: "select",
      size: 10,
      maxSize: 10,
      minSize: 10,
      header: ({ table }) => (
        <Checkbox
          checked={table.getIsAllPageRowsSelected()}
          onCheckedChange={(value) => table.toggleAllPageRowsSelected(!!value)}
          aria-label="Select all"
          className="translate-y-[2px]"
        />
      ),
      cell: ({ row }) => (
        <Checkbox
          checked={row.getIsSelected()}
          onCheckedChange={(value) => row.toggleSelected(!!value)}
          aria-label="Select row"
          className="translate-y-[2px]"
        />
      ),
      enableSorting: false,
      enableHiding: false,
    },
    {
      accessorKey: "description",
      header: "Transaction",
      size: 300,
      cell: ({ row }) => (
        <TransactionCell
          transaction={row.original}
          onEdit={onEdit}
        />
      ),
    },
    {
      accessorFn: row => row.category?.name,
      id: "category.name",
      header: "Category",
      size: 150,
      cell: ({ row }) => {
        return (
          <CategoryCell transaction={row.original} />
        )
      }
    },
    {
      accessorKey: "amount",
      header: () => <div className="text-right">Amount</div>,
      size: 120,
      cell: ({ row }) => (
        <AmountCell amount={Number.parseFloat(row.getValue("amount"))} />
      ),
    },
  ];<|MERGE_RESOLUTION|>--- conflicted
+++ resolved
@@ -6,7 +6,6 @@
 import { renderIcon } from "@/core/components/icon-picker/index.helper";
 import { memo, useState } from "react";
 import { Link } from "@tanstack/react-router";
-<<<<<<< HEAD
 import { Popover, PopoverContent, PopoverTrigger } from "@/core/components/ui/popover";
 import { SearchableSelect, SearchableSelectOption } from "@/core/components/ui/search-select";
 import { useMutation, useQuery, useQueryClient } from "@tanstack/react-query";
@@ -14,9 +13,7 @@
 import { bulkUpdateCategories } from "../services/transaction";
 import { toast } from "sonner";
 import { useMemo } from "react";
-=======
 import { getTransactionStatus, getTransactionStyles } from "../utils/transaction-status";
->>>>>>> 8411f0d3
 
 type TransactionRowData = TableRecordSchema & {
   groupId?: string;
@@ -38,7 +35,7 @@
 }) => {
   const status = getTransactionStatus(transaction);
   const styles = getTransactionStyles(transaction);
-  
+
   return (
     <div className={`flex items-center space-x-3 ${styles.containerClass}`}>
       <Avatar className="h-8 w-8">
@@ -123,8 +120,8 @@
   return (
     <Popover open={isOpen} onOpenChange={setIsOpen}>
       <PopoverTrigger asChild>
-        <Badge 
-          variant="outline" 
+        <Badge
+          variant="outline"
           className="rounded-full text-md px-2 py-1 [&>svg]:size-4 cursor-pointer hover:bg-accent hover:text-accent-foreground transition-colors"
         >
           {renderIcon(transaction.category?.icon || "")} {transaction.category?.name || "No category"}
